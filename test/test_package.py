from unittest import main, skipIf
from torch.testing._internal.common_utils import TestCase, IS_WINDOWS
from tempfile import NamedTemporaryFile
from torch.package import PackageExporter, PackageImporter
from torch.package._mangling import PackageMangler, demangle, is_mangled
from pathlib import Path
from tempfile import TemporaryDirectory
import torch
from sys import version_info
from io import StringIO
import pickle

try:
    from torchvision.models import resnet18
    HAS_TORCHVISION = True
except ImportError:
    HAS_TORCHVISION = False
skipIfNoTorchVision = skipIf(not HAS_TORCHVISION, "no torchvision")



packaging_directory = Path(__file__).parent

class PackagingTest(TestCase):
    def __init__(self, *args, **kwargs):
        super().__init__(*args, **kwargs)
        self._temporary_files = []

    def temp(self):
        t = NamedTemporaryFile()
        name = t.name
        if IS_WINDOWS:
            t.close()  # can't read an open file in windows
        else:
            self._temporary_files.append(t)
        return name

    def tearDown(self):
        for t in self._temporary_files:
            t.close()
        self._temporary_files = []

    def test_saving_source(self):
        filename = self.temp()
        with PackageExporter(filename, verbose=False) as he:
            he.save_source_file('foo', str(packaging_directory / 'module_a.py'))
            he.save_source_file('foodir', str(packaging_directory / 'package_a'))
        hi = PackageImporter(filename)
        foo = hi.import_module('foo')
        s = hi.import_module('foodir.subpackage')
        self.assertEqual(foo.result, 'module_a')
        self.assertEqual(s.result, 'package_a.subpackage')

    def test_saving_string(self):
        filename = self.temp()
        with PackageExporter(filename, verbose=False) as he:
            src = """\
import math
the_math = math
"""
            he.save_source_string('my_mod', src)
        hi = PackageImporter(filename)
        m = hi.import_module('math')
        import math
        self.assertIs(m, math)
        my_mod = hi.import_module('my_mod')
        self.assertIs(my_mod.math, math)

    def test_save_module(self):
        filename = self.temp()
        with PackageExporter(filename, verbose=False) as he:
            import module_a
            import package_a
            he.save_module(module_a.__name__)
            he.save_module(package_a.__name__)
        hi = PackageImporter(filename)
        module_a_i = hi.import_module('module_a')
        self.assertEqual(module_a_i.result, 'module_a')
        self.assertIsNot(module_a, module_a_i)
        package_a_i = hi.import_module('package_a')
        self.assertEqual(package_a_i.result, 'package_a')
        self.assertIsNot(package_a_i, package_a)

    def test_pickle(self):
        import package_a.subpackage
        obj = package_a.subpackage.PackageASubpackageObject()
        obj2 = package_a.PackageAObject(obj)

        filename = self.temp()
        with PackageExporter(filename, verbose=False) as he:
            he.save_pickle('obj', 'obj.pkl', obj2)
        hi = PackageImporter(filename)

        # check we got dependencies
        sp = hi.import_module('package_a.subpackage')
        # check we didn't get other stuff
        with self.assertRaises(ImportError):
            hi.import_module('module_a')

        obj_loaded = hi.load_pickle('obj', 'obj.pkl')
        self.assertIsNot(obj2, obj_loaded)
        self.assertIsInstance(obj_loaded.obj, sp.PackageASubpackageObject)
        self.assertIsNot(package_a.subpackage.PackageASubpackageObject, sp.PackageASubpackageObject)

    def test_resources(self):
        filename = self.temp()
        with PackageExporter(filename, verbose=False) as he:
            he.save_text('main', 'main', "my string")
            he.save_binary('main', 'main_binary', "my string".encode('utf-8'))
            src = """\
import resources
t = resources.load_text('main', 'main')
b = resources.load_binary('main', 'main_binary')
"""
            he.save_source_string('main', src, is_package=True)
        hi = PackageImporter(filename)
        m = hi.import_module('main')
        self.assertEqual(m.t, "my string")
        self.assertEqual(m.b, "my string".encode('utf-8'))

    def test_extern(self):
        filename = self.temp()
        with PackageExporter(filename, verbose=False) as he:
            he.extern(['package_a.subpackage', 'module_a'])
            he.require_module('package_a.subpackage')
            he.require_module('module_a')
            he.save_module('package_a')
        hi = PackageImporter(filename)
        import package_a.subpackage
        import module_a

        module_a_im = hi.import_module('module_a')
        hi.import_module('package_a.subpackage')
        package_a_im = hi.import_module('package_a')

        self.assertIs(module_a, module_a_im)
        self.assertIsNot(package_a, package_a_im)
        self.assertIs(package_a.subpackage, package_a_im.subpackage)

    def test_extern_glob(self):
        filename = self.temp()
        with PackageExporter(filename, verbose=False) as he:
            he.extern(['package_a.*', 'module_*'])
            he.save_module('package_a')
            he.save_source_string('test_module', """\
import package_a.subpackage
import module_a
""")
        hi = PackageImporter(filename)
        import package_a.subpackage
        import module_a

        module_a_im = hi.import_module('module_a')
        hi.import_module('package_a.subpackage')
        package_a_im = hi.import_module('package_a')

        self.assertIs(module_a, module_a_im)
        self.assertIsNot(package_a, package_a_im)
        self.assertIs(package_a.subpackage, package_a_im.subpackage)

    def test_save_imported_module_fails(self):
        """
        Directly saving/requiring an PackageImported module should raise a specific error message.
        """
        import package_a.subpackage
        obj = package_a.subpackage.PackageASubpackageObject()
        obj2 = package_a.PackageAObject(obj)
        f1 = self.temp()
        with PackageExporter(f1, verbose=False) as pe:
            pe.save_pickle("obj", "obj.pkl", obj)

        importer1 = PackageImporter(f1)
        loaded1 = importer1.load_pickle("obj", "obj.pkl")

        f2 = self.temp()
        pe = PackageExporter(f2, verbose=False)
        pe.importers.insert(0, importer1.import_module)
        with self.assertRaisesRegex(ModuleNotFoundError, 'torch.package'):
            pe.require_module(loaded1.__module__)
        with self.assertRaisesRegex(ModuleNotFoundError, 'torch.package'):
            pe.save_module(loaded1.__module__)

    def test_exporting_mismatched_code(self):
        """
        If an object with the same qualified name is loaded from different
        packages, the user should get an error if they try to re-save the
        object with the wrong package's source code.
        """
        import package_a.subpackage
        obj = package_a.subpackage.PackageASubpackageObject()
        obj2 = package_a.PackageAObject(obj)
        f1 = self.temp()
        with PackageExporter(f1, verbose=False) as pe:
            pe.save_pickle("obj", "obj.pkl", obj2)

        importer1 = PackageImporter(f1)
        loaded1 = importer1.load_pickle("obj", "obj.pkl")
        importer2 = PackageImporter(f1)
        loaded2 = importer2.load_pickle("obj", "obj.pkl")

        f2 = self.temp()

        def make_exporter():
            pe = PackageExporter(f2, verbose=False)
            # Ensure that the importer finds the 'PackageAObject' defined in 'importer1' first.
            pe.importers.insert(0, importer1.import_module)
            return pe

        # This should fail. The 'PackageAObject' type defined from 'importer1'
        # is not necessarily the same 'obj2's version of 'PackageAObject'.
        pe = make_exporter()
        with self.assertRaises(pickle.PicklingError):
            pe.save_pickle("obj", "obj.pkl", obj2)

        # This should also fail. The 'PackageAObject' type defined from 'importer1'
        # is not necessarily the same as the one defined from 'importer2'
        pe = make_exporter()
        with self.assertRaises(pickle.PicklingError):
            pe.save_pickle("obj", "obj.pkl", loaded2)

        # This should succeed. The 'PackageAObject' type defined from
        # 'importer1' is a match for the one used by loaded1.
        pe = make_exporter()
        pe.save_pickle("obj", "obj.pkl", loaded1)

    def test_unique_module_names(self):
        import package_a.subpackage
        obj = package_a.subpackage.PackageASubpackageObject()
        obj2 = package_a.PackageAObject(obj)
        f1 = self.temp()
        with PackageExporter(f1, verbose=False) as pe:
            pe.save_pickle("obj", "obj.pkl", obj2)

        importer1 = PackageImporter(f1)
        loaded1 = importer1.load_pickle("obj", "obj.pkl")
        importer2 = PackageImporter(f1)
        loaded2 = importer2.load_pickle("obj", "obj.pkl")

        # Modules from loaded packages should not shadow the names of modules.
        # See mangling.md for more info.
        self.assertNotEqual(type(obj2).__module__, type(loaded1).__module__)
        self.assertNotEqual(type(loaded1).__module__, type(loaded2).__module__)

    @skipIf(version_info < (3, 7), 'mock uses __getattr__ a 3.7 feature')
    def test_mock(self):
        filename = self.temp()
        with PackageExporter(filename, verbose=False) as he:
            he.mock(['package_a.subpackage', 'module_a'])
            he.save_module('package_a')
            he.require_module('package_a.subpackage')
            he.require_module('module_a')
        hi = PackageImporter(filename)
        import package_a.subpackage
        _ = package_a.subpackage
        import module_a
        _ = module_a

        m = hi.import_module('package_a.subpackage')
        r = m.result
        with self.assertRaisesRegex(NotImplementedError, 'was mocked out'):
            r()

    @skipIf(version_info < (3, 7), 'mock uses __getattr__ a 3.7 feature')
    def test_mock_glob(self):
        filename = self.temp()
        with PackageExporter(filename, verbose=False) as he:
            he.mock(['package_a.*', 'module*'])
            he.save_module('package_a')
            he.save_source_string('test_module', """\
import package_a.subpackage
import module_a
""")
        hi = PackageImporter(filename)
        import package_a.subpackage
        _ = package_a.subpackage
        import module_a
        _ = module_a

        m = hi.import_module('package_a.subpackage')
        r = m.result
        with self.assertRaisesRegex(NotImplementedError, 'was mocked out'):
            r()

    @skipIf(version_info < (3, 7), 'mock uses __getattr__ a 3.7 feature')
    def test_custom_requires(self):
        filename = self.temp()

        class Custom(PackageExporter):
            def require_module(self, name, dependencies):
                if name == 'module_a':
                    self.save_mock_module('module_a')
                elif name == 'package_a':
                    self.save_source_string('package_a', 'import module_a\nresult = 5\n')
                else:
                    raise NotImplementedError('wat')

        with Custom(filename, verbose=False) as he:
            he.save_source_string('main', 'import package_a\n')

        hi = PackageImporter(filename)
        hi.import_module('module_a').should_be_mocked
        bar = hi.import_module('package_a')
        self.assertEqual(bar.result, 5)

    @skipIfNoTorchVision
    def test_resnet(self):
        resnet = resnet18()

        f1 = self.temp()

        # create a package that will save it along with its code
        with PackageExporter(f1, verbose=False) as e:
            # put the pickled resnet in the package, by default
            # this will also save all the code files references by
            # the objects in the pickle
            e.save_pickle('model', 'model.pkl', resnet)

            # check th debug graph has something reasonable:
            buf = StringIO()
            debug_graph = e._write_dep_graph(failing_module='torch')
            self.assertIn('torchvision.models.resnet', debug_graph)

        # we can now load the saved model
        i = PackageImporter(f1)
        r2 = i.load_pickle('model', 'model.pkl')

        # test that it works
        input = torch.rand(1, 3, 224, 224)
        ref = resnet(input)
        self.assertTrue(torch.allclose(r2(input), ref))

        # functions exist also to get at the private modules in each package
        torchvision = i.import_module('torchvision')

        f2 = self.temp()
        # if we are doing transfer learning we might want to re-save
        # things that were loaded from a package
        with PackageExporter(f2, verbose=False) as e:
            # We need to tell the exporter about any modules that
            # came from imported packages so that it can resolve
            # class names like torchvision.models.resnet.ResNet
            # to their source code.

            e.importers.insert(0, i.import_module)

            # e.importers is a list of module importing functions
            # that by default contains importlib.import_module.
            # it is searched in order until the first success and
            # that module is taken to be what torchvision.models.resnet
            # should be in this code package. In the case of name collisions,
            # such as trying to save a ResNet from two different packages,
            # we take the first thing found in the path, so only ResNet objects from
            # one importer will work. This avoids a bunch of name mangling in
            # the source code. If you need to actually mix ResNet objects,
            # we suggest reconstructing the model objects using code from a single package
            # using functions like save_state_dict and load_state_dict to transfer state
            # to the correct code objects.
            e.save_pickle('model', 'model.pkl', r2)

        i2 = PackageImporter(f2)
        r3 = i2.load_pickle('model', 'model.pkl')
        self.assertTrue(torch.allclose(r3(input), ref))

        # test we can load from a directory
        import zipfile
        zf = zipfile.ZipFile(f1, 'r')

        with TemporaryDirectory() as td:
            zf.extractall(path=td)
            iz = PackageImporter(str(Path(td) / Path(f1).name))
            r4 = iz.load_pickle('model', 'model.pkl')
            self.assertTrue(torch.allclose(r4(input), ref))

    @skipIfNoTorchVision
    def test_model_save(self):

        # This example shows how you might package a model
        # so that the creator of the model has flexibility about
        # how they want to save it but the 'server' can always
        # use the same API to load the package.

        # The convension is for each model to provide a
        # 'model' package with a 'load' function that actual
        # reads the model out of the archive.

        # How the load function is implemented is up to the
        # the packager.

        # get our normal torchvision resnet
        resnet = resnet18()


        f1 = self.temp()
        # Option 1: save by pickling the whole model
        # + single-line, similar to torch.jit.save
        # - more difficult to edit the code after the model is created
        with PackageExporter(f1, verbose=False) as e:
            e.save_pickle('model', 'pickled', resnet)
            # note that this source is the same for all models in this approach
            # so it can be made part of an API that just takes the model and
            # packages it with this source.
            src = """\
import resources # gives you access to the importer from within the package

# server knows to call model.load() to get the model,
# maybe in the future it passes options as arguments by convension
def load():
    return resources.load_pickle('model', 'pickled')
        """
            e.save_source_string('model', src, is_package=True)

        f2 = self.temp()
        # Option 2: save with state dict
        # - more code to write to save/load the model
        # + but this code can be edited later to adjust adapt the model later
        with PackageExporter(f2, verbose=False) as e:
            e.save_pickle('model', 'state_dict', resnet.state_dict())
            src = """\
import resources # gives you access to the importer from within the package
from torchvision.models.resnet import resnet18
def load():
    # if you want, you can later edit how resnet is constructed here
    # to edit the model in the package, while still loading the original
    # state dict weights
    r = resnet18()
    state_dict = resources.load_pickle('model', 'state_dict')
    r.load_state_dict(state_dict)
    return r
        """
            e.save_source_string('model', src, is_package=True)



        # regardless of how we chose to package, we can now use the model in a server in the same way
        input = torch.rand(1, 3, 224, 224)
        results = []
        for m in [f1, f2]:
            importer = PackageImporter(m)
            the_model = importer.import_module('model').load()
            r = the_model(input)
            results.append(r)

        self.assertTrue(torch.allclose(*results))

    @skipIfNoTorchVision
    def test_script_resnet(self):
        resnet = resnet18()

        f1 = self.temp()
        # Option 1: save by pickling the whole model
        # + single-line, similar to torch.jit.save
        # - more difficult to edit the code after the model is created
        with PackageExporter(f1, verbose=False) as e:
            e.save_pickle('model', 'pickled', resnet)

        i = PackageImporter(f1)
        loaded = i.load_pickle('model', 'pickled')
        torch.jit.script(loaded)


    def test_module_glob(self):
        from torch.package.exporter import _GlobGroup

        def check(include, exclude, should_match, should_not_match):
            x = _GlobGroup(include, exclude)
            for e in should_match:
                self.assertTrue(x.matches(e))
            for e in should_not_match:
                self.assertFalse(x.matches(e))

        check('torch.*', [], ['torch.foo', 'torch.bar'], ['tor.foo', 'torch.foo.bar', 'torch'])
        check('torch.**', [], ['torch.foo', 'torch.bar', 'torch.foo.bar', 'torch'], ['what.torch', 'torchvision'])
        check('torch.*.foo', [], ['torch.w.foo'], ['torch.hi.bar.baz'])
        check('torch.**.foo', [], ['torch.w.foo', 'torch.hi.bar.foo'], ['torch.f.foo.z'])
        check('torch*', [], ['torch', 'torchvision'], ['torch.f'])
        check('torch.**', ['torch.**.foo'], ['torch', 'torch.bar', 'torch.barfoo'], ['torch.foo', 'torch.some.foo'])
        check('**.torch', [], ['torch', 'bar.torch'], ['visiontorch'])

<<<<<<< HEAD

class ManglingTest(TestCase):
    def test_unique_manglers(self):
        """
        Each mangler instance should generate a unique mangled name for a given input.
        """
        a = PackageMangler()
        b = PackageMangler()
        self.assertNotEqual(a.mangle("foo.bar"), b.mangle("foo.bar"))

    def test_mangler_is_consistent(self):
        """
        Mangling the same name twice should produce the same result.
        """
        a = PackageMangler()
        self.assertEqual(a.mangle("abc.def"), a.mangle("abc.def"))

    def test_roundtrip_mangling(self):
        a = PackageMangler()
        self.assertEqual("foo", a.demangle(a.mangle("foo")))

    def test_unique_demangling(self):
        """
        A given PackageMangler should only be able to demangle names that it
        created. It should pass through names created by a different
        PackageMangler instance.
        """
        a = PackageMangler()
        b = PackageMangler()
        a_mangled = a.mangle("foo.bar.baz")
        self.assertEqual(a_mangled, b.demangle(a_mangled))

    def test_is_mangled(self):
        a = PackageMangler()
        b = PackageMangler()
        self.assertTrue(is_mangled(a.mangle("foo.bar")))
        self.assertTrue(is_mangled(b.mangle("foo.bar")))

        self.assertFalse(is_mangled("foo.bar"))
        self.assertFalse(is_mangled(a.demangle(a.mangle("foo.bar"))))

    def test_demangler_multiple_manglers(self):
        """
        PackageDemangler should be able to demangle name generated by any PackageMangler.
        """
        a = PackageMangler()
        b = PackageMangler()

        self.assertEqual("foo.bar", demangle(a.mangle("foo.bar")))
        self.assertEqual("bar.foo", demangle(b.mangle("bar.foo")))
=======
    @skipIf(version_info < (3, 7), 'mock uses __getattr__ a 3.7 feature')
    def test_pickle_mocked(self):
        import package_a.subpackage
        obj = package_a.subpackage.PackageASubpackageObject()
        obj2 = package_a.PackageAObject(obj)

        filename = self.temp()
        with PackageExporter(filename, verbose=False) as he:
            he.mock(include='package_a.subpackage')
            he.save_pickle('obj', 'obj.pkl', obj2)

        hi = PackageImporter(filename)
        with self.assertRaises(NotImplementedError):
            hi.load_pickle('obj', 'obj.pkl')
>>>>>>> 50744cd0


if __name__ == '__main__':
    main()<|MERGE_RESOLUTION|>--- conflicted
+++ resolved
@@ -476,7 +476,21 @@
         check('torch.**', ['torch.**.foo'], ['torch', 'torch.bar', 'torch.barfoo'], ['torch.foo', 'torch.some.foo'])
         check('**.torch', [], ['torch', 'bar.torch'], ['visiontorch'])
 
-<<<<<<< HEAD
+    @skipIf(version_info < (3, 7), 'mock uses __getattr__ a 3.7 feature')
+    def test_pickle_mocked(self):
+        import package_a.subpackage
+        obj = package_a.subpackage.PackageASubpackageObject()
+        obj2 = package_a.PackageAObject(obj)
+
+        filename = self.temp()
+        with PackageExporter(filename, verbose=False) as he:
+            he.mock(include='package_a.subpackage')
+            he.save_pickle('obj', 'obj.pkl', obj2)
+
+        hi = PackageImporter(filename)
+        with self.assertRaises(NotImplementedError):
+            hi.load_pickle('obj', 'obj.pkl')
+
 
 class ManglingTest(TestCase):
     def test_unique_manglers(self):
@@ -527,22 +541,6 @@
 
         self.assertEqual("foo.bar", demangle(a.mangle("foo.bar")))
         self.assertEqual("bar.foo", demangle(b.mangle("bar.foo")))
-=======
-    @skipIf(version_info < (3, 7), 'mock uses __getattr__ a 3.7 feature')
-    def test_pickle_mocked(self):
-        import package_a.subpackage
-        obj = package_a.subpackage.PackageASubpackageObject()
-        obj2 = package_a.PackageAObject(obj)
-
-        filename = self.temp()
-        with PackageExporter(filename, verbose=False) as he:
-            he.mock(include='package_a.subpackage')
-            he.save_pickle('obj', 'obj.pkl', obj2)
-
-        hi = PackageImporter(filename)
-        with self.assertRaises(NotImplementedError):
-            hi.load_pickle('obj', 'obj.pkl')
->>>>>>> 50744cd0
 
 
 if __name__ == '__main__':
