#pragma once

#include <c10/util/C++17.h>
#include <c10/util/ConstexprCrc.h>
#include <c10/util/IdWrapper.h>
#include <c10/util/string_view.h>
#include <cinttypes>
#include <functional>

namespace c10 {
namespace util {

struct type_index final : IdWrapper<type_index, uint64_t> {
  constexpr explicit type_index(uint64_t checksum) : IdWrapper(checksum) {}

  // Allow usage in std::map / std::set
  // TODO Disallow this and rather use std::unordered_map/set everywhere
  friend constexpr bool operator<(type_index lhs, type_index rhs) noexcept {
    return lhs.underlyingId() < rhs.underlyingId();
  }

  friend std::ostream& operator<<(std::ostream& stream, type_index typeId) {
    return stream << typeId.underlyingId();
  }
};

namespace detail {

#if !defined(__clang__) && !defined(_MSC_VER) && defined(__GNUC__) && \
    __GNUC__ < 5
// Getting __PRETTY_FUNCTION__ at compile time only works with GCC >= 5
#error "You're running a too old version of GCC. We need GCC 5 or later."
#endif

<<<<<<< HEAD
inline constexpr string_view extract(string_view prefix, string_view suffix, string_view str) {
#if !defined(__CUDA_ARCH__)  // CUDA doesn't like std::logic_error in device code
  return (!str.starts_with(prefix) || !str.ends_with(suffix))
    ? (throw std::logic_error("Invalid pattern"), string_view())
    : str.substr(prefix.size(), str.size() - prefix.size() - suffix.size());
#else
  return str.substr(prefix.size(), str.size() - prefix.size() - suffix.size());
#endif
}

template<typename T>
inline constexpr string_view fully_qualified_type_name_impl() noexcept {
  #if defined(_MSC_VER)
      return extract("class c10::string_view __cdecl c10::util::detail::fully_qualified_type_name_impl<", ">(void)", __FUNCSIG__);
  #elif defined(__clang__)
      return extract("c10::string_view c10::util::detail::fully_qualified_type_name_impl() [T = ", "]", __PRETTY_FUNCTION__);
  #elif defined(__GNUC__)
      return extract("constexpr c10::string_view c10::util::detail::fully_qualified_type_name_impl() [with T = ", "]", __PRETTY_FUNCTION__);
  #endif
}

template<typename T>
inline constexpr uint64_t type_index_impl() {
  #if !defined(__CUDA_ARCH__)
    // Idea: __PRETTY_FUNCTION__ (or __FUNCSIG__ on msvc) contains a qualified name
    // of this function, including its template parameter, i.e. including the
    // type we want an id for. We use this name and run crc64 on it to get a type id.
    #if defined(_MSC_VER)
        return crc64(__FUNCSIG__, sizeof(__FUNCSIG__)).checksum();
    #elif defined(__clang__)
        return crc64(__PRETTY_FUNCTION__, sizeof(__PRETTY_FUNCTION__)).checksum();
    #elif defined(__GNUC__)
        return crc64(__PRETTY_FUNCTION__, sizeof(__PRETTY_FUNCTION__)).checksum();
    #endif
  #else
    throw std::logic_error("This should not be called on device code");
  #endif
=======
template <typename T>
inline C10_HOST_CONSTEXPR uint64_t type_index_impl() noexcept {
// Idea: __PRETTY_FUNCTION__ (or __FUNCSIG__ on msvc) contains a qualified name
// of this function, including its template parameter, i.e. including the
// type we want an id for. We use this name and run crc64 on it to get a type
// id.
#if defined(_MSC_VER)
  return crc64(__FUNCSIG__, sizeof(__FUNCSIG__)).checksum();
#else
  return crc64(__PRETTY_FUNCTION__, sizeof(__PRETTY_FUNCTION__)).checksum();
#endif
>>>>>>> 6eccba27
}

} // namespace detail

<<<<<<< HEAD

template<typename T>
inline constexpr type_index get_type_index() noexcept {
  #if !defined(__CUDA_ARCH__)
    // To enforce that this is really computed at compile time, we pass the
    // type index through std::integral_constant.
    return type_index{std::integral_constant<
        uint64_t,
        detail::type_index_impl<guts::remove_cv_t<guts::decay_t<T>>>()
    >::value};
  #else
    // There's nothing in theory preventing us from running this on device code
    // except for nvcc throwing a compiler error if we enable it.
    return (throw std::logic_error("This should not be called on device code"), type_index(0));
  #endif
}

template<typename T>
inline constexpr string_view get_fully_qualified_type_name() noexcept {
  return detail::fully_qualified_type_name_impl<T>();
}

}
}
=======
template <typename T>
inline C10_HOST_CONSTEXPR type_index get_type_index() noexcept {
#if !defined(__CUDA_ARCH__)
  // To enforce that this is really computed at compile time, we pass the crc
  // checksum through std::integral_constant.
  return type_index{std::integral_constant<
      uint64_t,
      detail::type_index_impl<guts::remove_cv_t<guts::decay_t<T>>>()>::value};
#else
  // nvcc unfortunately doesn't like this being constexpr in device code
  return type_index{
      detail::type_index_impl<guts::remove_cv_t<guts::decay_t<T>>>()};
#endif
}

} // namespace util
} // namespace c10
>>>>>>> 6eccba27

C10_DEFINE_HASH_FOR_IDWRAPPER(c10::util::type_index);<|MERGE_RESOLUTION|>--- conflicted
+++ resolved
@@ -32,104 +32,87 @@
 #error "You're running a too old version of GCC. We need GCC 5 or later."
 #endif
 
-<<<<<<< HEAD
-inline constexpr string_view extract(string_view prefix, string_view suffix, string_view str) {
-#if !defined(__CUDA_ARCH__)  // CUDA doesn't like std::logic_error in device code
+inline constexpr string_view extract(
+    string_view prefix,
+    string_view suffix,
+    string_view str) {
+#if !defined(__CUDA_ARCH__) // CUDA doesn't like std::logic_error in device code
   return (!str.starts_with(prefix) || !str.ends_with(suffix))
-    ? (throw std::logic_error("Invalid pattern"), string_view())
-    : str.substr(prefix.size(), str.size() - prefix.size() - suffix.size());
+      ? (throw std::logic_error("Invalid pattern"), string_view())
+      : str.substr(prefix.size(), str.size() - prefix.size() - suffix.size());
 #else
   return str.substr(prefix.size(), str.size() - prefix.size() - suffix.size());
 #endif
 }
 
-template<typename T>
+template <typename T>
 inline constexpr string_view fully_qualified_type_name_impl() noexcept {
-  #if defined(_MSC_VER)
-      return extract("class c10::string_view __cdecl c10::util::detail::fully_qualified_type_name_impl<", ">(void)", __FUNCSIG__);
-  #elif defined(__clang__)
-      return extract("c10::string_view c10::util::detail::fully_qualified_type_name_impl() [T = ", "]", __PRETTY_FUNCTION__);
-  #elif defined(__GNUC__)
-      return extract("constexpr c10::string_view c10::util::detail::fully_qualified_type_name_impl() [with T = ", "]", __PRETTY_FUNCTION__);
-  #endif
+#if defined(_MSC_VER)
+  return extract(
+      "class c10::string_view __cdecl c10::util::detail::fully_qualified_type_name_impl<",
+      ">(void)",
+      __FUNCSIG__);
+#elif defined(__clang__)
+  return extract(
+      "c10::string_view c10::util::detail::fully_qualified_type_name_impl() [T = ",
+      "]",
+      __PRETTY_FUNCTION__);
+#elif defined(__GNUC__)
+  return extract(
+      "constexpr c10::string_view c10::util::detail::fully_qualified_type_name_impl() [with T = ",
+      "]",
+      __PRETTY_FUNCTION__);
+#endif
 }
 
-template<typename T>
+template <typename T>
 inline constexpr uint64_t type_index_impl() {
-  #if !defined(__CUDA_ARCH__)
-    // Idea: __PRETTY_FUNCTION__ (or __FUNCSIG__ on msvc) contains a qualified name
-    // of this function, including its template parameter, i.e. including the
-    // type we want an id for. We use this name and run crc64 on it to get a type id.
-    #if defined(_MSC_VER)
-        return crc64(__FUNCSIG__, sizeof(__FUNCSIG__)).checksum();
-    #elif defined(__clang__)
-        return crc64(__PRETTY_FUNCTION__, sizeof(__PRETTY_FUNCTION__)).checksum();
-    #elif defined(__GNUC__)
-        return crc64(__PRETTY_FUNCTION__, sizeof(__PRETTY_FUNCTION__)).checksum();
-    #endif
-  #else
-    throw std::logic_error("This should not be called on device code");
-  #endif
-=======
-template <typename T>
-inline C10_HOST_CONSTEXPR uint64_t type_index_impl() noexcept {
+#if !defined(__CUDA_ARCH__)
 // Idea: __PRETTY_FUNCTION__ (or __FUNCSIG__ on msvc) contains a qualified name
 // of this function, including its template parameter, i.e. including the
 // type we want an id for. We use this name and run crc64 on it to get a type
 // id.
 #if defined(_MSC_VER)
   return crc64(__FUNCSIG__, sizeof(__FUNCSIG__)).checksum();
-#else
+#elif defined(__clang__)
+  return crc64(__PRETTY_FUNCTION__, sizeof(__PRETTY_FUNCTION__)).checksum();
+#elif defined(__GNUC__)
   return crc64(__PRETTY_FUNCTION__, sizeof(__PRETTY_FUNCTION__)).checksum();
 #endif
->>>>>>> 6eccba27
+#else
+  throw std::logic_error("This should not be called on device code");
+#endif
 }
 
 } // namespace detail
 
-<<<<<<< HEAD
-
-template<typename T>
+template <typename T>
 inline constexpr type_index get_type_index() noexcept {
-  #if !defined(__CUDA_ARCH__)
-    // To enforce that this is really computed at compile time, we pass the
-    // type index through std::integral_constant.
-    return type_index{std::integral_constant<
-        uint64_t,
-        detail::type_index_impl<guts::remove_cv_t<guts::decay_t<T>>>()
-    >::value};
-  #else
-    // There's nothing in theory preventing us from running this on device code
-    // except for nvcc throwing a compiler error if we enable it.
-    return (throw std::logic_error("This should not be called on device code"), type_index(0));
-  #endif
-}
-
-template<typename T>
-inline constexpr string_view get_fully_qualified_type_name() noexcept {
-  return detail::fully_qualified_type_name_impl<T>();
-}
-
-}
-}
-=======
-template <typename T>
-inline C10_HOST_CONSTEXPR type_index get_type_index() noexcept {
 #if !defined(__CUDA_ARCH__)
-  // To enforce that this is really computed at compile time, we pass the crc
-  // checksum through std::integral_constant.
+  // To enforce that this is really computed at compile time, we pass the
+  // type index through std::integral_constant.
   return type_index{std::integral_constant<
       uint64_t,
       detail::type_index_impl<guts::remove_cv_t<guts::decay_t<T>>>()>::value};
 #else
-  // nvcc unfortunately doesn't like this being constexpr in device code
-  return type_index{
-      detail::type_index_impl<guts::remove_cv_t<guts::decay_t<T>>>()};
+  // There's nothing in theory preventing us from running this on device code
+  // except for nvcc throwing a compiler error if we enable it.
+  return (
+      throw std::logic_error("This should not be called on device code"),
+      type_index(0));
 #endif
 }
 
-} // namespace util
-} // namespace c10
->>>>>>> 6eccba27
+template <typename T>
+inline constexpr string_view get_fully_qualified_type_name() noexcept {
+  return detail::fully_qualified_type_name_impl<T>();
+}
+}
+}
+
+
+
+
+
 
 C10_DEFINE_HASH_FOR_IDWRAPPER(c10::util::type_index);