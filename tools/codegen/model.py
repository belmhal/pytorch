import re

from dataclasses import dataclass
from typing import List, Dict, Optional, Iterator, Tuple, Set, NoReturn
from enum import Enum
import itertools

# A little trick from https://github.com/python/mypy/issues/6366
# for getting mypy to do exhaustiveness checking
# TODO: put this somewhere else, maybe
def assert_never(x: NoReturn) -> NoReturn:
    raise AssertionError("Unhandled type: {}".format(type(x).__name__))

# ~~~~~~~~~~~~~~~~~~~~~~~~~~~~~~~~~~~~~~~~~~~~~~~~~~~~~~~~~~~~~~~~~~~ #
#
#                           DATA MODEL
#
# ~~~~~~~~~~~~~~~~~~~~~~~~~~~~~~~~~~~~~~~~~~~~~~~~~~~~~~~~~~~~~~~~~~~ #
#
# Some general principles for our data model.
#
# - Stop using C++ data types as the internal data representation
#   format.  Instead, the internal data structures are centered
#   around JIT schema representation.  This avoid a big problem
#   with the old codegen where we read in all the types from
#   native_functions.yaml and then immediately had to retranslate
#   them into C++ types.
#
# - More semantic data representation.  Instead of representing
#   everything as dicts and strings, we define dataclasses for
#   every interesting entity the code generation has to deal with.
#   These dataclasses have strong semantic invariants: for example,
#   we generally require them to roundtrip losslessly into the
#   form they were parsed from.  These structures are immutable
#   and you're expected to populate information once during
#   construction.

# Represent a source location; used for better error reporting
@dataclass(frozen=True)
class Location:
    file: str
    line: int

    def __str__(self) -> str:
        return "{}:{}".format(self.file, self.line)

# Valid values of the 'variants' field in native_functions.yaml
Variant = Enum('Variant', ('function', 'method'))

class UseC10Dispatcher(Enum):
    full = 0
    with_codegenerated_unboxing_wrapper = 1
    hacky_wrapper_for_legacy_signatures = 2

    def dispatcher_uses_new_style(self) -> bool:
        return self in [UseC10Dispatcher.full, UseC10Dispatcher.hacky_wrapper_for_legacy_signatures]

# The basic input to the code generation is native_functions.yaml.
# The name "native", BTW, comes from the distinction between native
# functions and legacy TH functions.  The legacy TH functions are gone,
# but the "native" descriptor has stuck.
#
# NativeFunction models a single entry in native_functions.yaml.  Its
# fields roughly correspond to what you would see in the YAML itself,
# but after canonicalization and parsing has occurred.
#
# You can see some of the overall design patterns for how we setup
# dataclasses in this class, but we will defer a complete discussion
# of this at FunctionSchema.
@dataclass(frozen=True)
class NativeFunction:
    # The function schema of the operator in question.  This schema
    # has been parsed; see FunctionSchema for more about its structure.
    # (This type is quoted as we are forward referencing a type
    # defined later in the file.  I opted for this ordering of the
    # classes for expository clarity.)
    func: 'FunctionSchema'

    # Corresponds to the 'use_c10_dispatcher' field.  The default
    # is 'with_codegenerated_unboxing_wrapper'
    use_c10_dispatcher: UseC10Dispatcher

    # Whether or not to omit automatic generation of a DeviceGuard
    device_guard: bool

    # What python module to put the function in
    python_module: Optional[str]

    # TODO: figure out what this does
    category_override: Optional[str]

    # If no variants are specified in native_functions.yaml, this is
    # assumed to be {'function'}.
    variants: Set[Variant]

    # Whether or not we should skip generating registrations for
    # this kernel.  This is a bit of a double-edged sword, as manual
    # registrations don't participate in codegen-based selective build!
    manual_kernel_registration: bool

    # Distinguish between a missing dispatch dict (historically, this
    # means to register a catch-all kernel) and a present but empty
    # dispatch dict (this means register nothing; arguably, this should
    # subsume manual_kernel_registration).
    #
    # TODO: str key could be replaced with more explicit enum
    dispatch: Optional[Dict[str, str]]

    # The location in the YAML file were this native function entry was
    # defined.  This is for conveniently reporting error messages!
    loc: 'Location'

    # NB: The benefit of defining a dataclass is that we automatically get
    # a constructor defined for all the fields we specify.  No need
    # to explicitly write it out.

    @staticmethod
    def from_yaml(ei: Dict[str, object], loc: 'Location') -> 'NativeFunction':
        """
        Parse a NativeFunction from a dictionary as directly parsed
        from native_functions.yaml
        """
        e = ei.copy()

        funcs = e.pop('func')
        assert isinstance(funcs, str), f'not a str: {funcs}'
        func = FunctionSchema.parse(funcs)

        use_c10_dispatcher_s = e.pop('use_c10_dispatcher', None)
        if use_c10_dispatcher_s is None:
            use_c10_dispatcher = UseC10Dispatcher.with_codegenerated_unboxing_wrapper
        elif use_c10_dispatcher_s == 'full':
            use_c10_dispatcher = UseC10Dispatcher.full
        elif use_c10_dispatcher_s == 'hacky_wrapper_for_legacy_signatures':
            use_c10_dispatcher = UseC10Dispatcher.hacky_wrapper_for_legacy_signatures
        else:
            raise AssertionError(
                f'use_c10_dispatcher must be unset or set to full, got {use_c10_dispatcher}')

        variants_s = e.pop('variants', 'function')
        assert isinstance(variants_s, str)
        variants: Set[Variant] = set()
        for v in variants_s.split(', '):
            if v == 'function':
                variants.add(Variant.function)
            elif v == 'method':
                variants.add(Variant.method)
            else:
                raise AssertionError(f'illegal variant {v}')

        manual_kernel_registration = e.pop('manual_kernel_registration', False)
        assert isinstance(manual_kernel_registration, bool), f'not a bool: {manual_kernel_registration}'

        device_guard = e.pop('device_guard', True)
        assert isinstance(device_guard, bool), f'not a bool: {device_guard}'

        python_module = e.pop('python_module', None)
        assert python_module is None or isinstance(python_module, str), f'not a str: {python_module}'

        category_override = e.pop('category_override', None)
        assert category_override is None or isinstance(category_override, str), f'not a str: {category_override}'

        raw_dispatch = e.pop('dispatch', None)
        assert raw_dispatch is None or isinstance(raw_dispatch, dict), e
        dispatch: Optional[Dict[str, str]] = None
        if raw_dispatch is not None:
            dispatch = {}
            for ks, v in raw_dispatch.items():
                if ks == '__line__':
                    continue  # not worth tracking line numbers for dispatch entries
                assert isinstance(ks, str), e
                assert isinstance(v, str), e
                for k in ks.split(","):
                    dispatch[k.strip()] = v

        # Throws if both DefaultBackend and Math are provided
        assert not (dispatch is not None and 'DefaultBackend' in dispatch and 'Math' in dispatch)

        e.pop('__line__')
        assert not e, f"leftover entries: {e}"

        return NativeFunction(
            func=func,
            use_c10_dispatcher=use_c10_dispatcher,
            variants=variants,
            manual_kernel_registration=manual_kernel_registration,
            python_module=python_module,
            category_override=category_override,
            dispatch=dispatch,
            device_guard=device_guard,
            loc=loc,
        )

    # __post_init__ functions in dataclasses can be used to do extra
    # validation after construction.
    #
    # Notice that we don't do any type validation here.  In fact, we
    # rely exclusively on mypy to check if you've done types correctly!
    # Validation is for nontrivial invariants that cannot be (conveniently)
    # encoded in the type system.
    def __post_init__(self) -> None:
        if self.func.out_arguments:
            assert self.variants == {Variant.function}, "Native functions with out arguments MUST " \
                "be declared with only function variant; e.g., variants: function; " \
                "otherwise you will tickle a Python argument binding bug " \
                "(which usually manifests itself as the result variable being undefined.)"

SchemaKind = Enum('SchemaKind', ('functional', 'inplace', 'out'))

# Represents a bundle of native functions that are semantically related.
@dataclass(frozen=True)
class NativeFunctionGroup:
    functional: Optional[NativeFunction]
    inplace: Optional[NativeFunction]
    out: Optional[NativeFunction]

    def __post_init__(self) -> None:
        test_sig: Optional[FunctionSchema] = None
        for f in self.functions():
            if test_sig is None:
                test_sig = f.func.signature()
            else:
                if test_sig != f.func.signature():
                    raise AssertionError(
                        "NativeFunctionGroup constructed from two NativeFunctions "
                        f"that don't have matching signatures: {test_sig} != {f.func.signature()}"
                    )

    def signature(self) -> 'FunctionSchema':
        if self.out is not None:
            return self.out.func.signature()
        elif self.functional is not None:
            return self.functional.func.signature()
        elif self.inplace is not None:
            return self.inplace.func.signature()
        else:
            raise AssertionError("invalid NativeFunctionGroup has no NativeFunctions")

    def functions(self) -> Iterator[NativeFunction]:
        if self.out is not None:
            yield self.out
        if self.functional is not None:
            yield self.functional
        if self.inplace is not None:
            yield self.inplace

    @staticmethod
    def from_dict(d: Dict[SchemaKind, NativeFunction]) -> 'NativeFunctionGroup':
        functional = d.get(SchemaKind.functional)
        inplace = d.get(SchemaKind.inplace)
        out = d.get(SchemaKind.out)
        return NativeFunctionGroup(
            functional=functional,
            inplace=inplace,
            out=out,
        )

# The function schema is undoubtedly the most important data structure
# in all of the codegen, as it defines the type signature for operators,
# and most of the code generation we do is type directed (e.g., look at
# the types, decide what to do.  Think about how we code generate
# C++ function stubs!)
#
# We will also see in this class the general structure for how we model
# data in this code generation.  A few notable properties to point out
# ahead of time:
#
#   - These dataclasses are a *lossless* representation of the strings
#     they are parsed from.  In fact, we assert that given the
#     information stored in the dataclass, we can exactly reconstruct
#     the string we parsed from (and assert this inside the parse
#     definition).  There are a few reasons for this:
#
#       - If you find that it is difficult to reconstruct the string
#         given a dataclass, that is a clue that you are data
#         representation is wrong.
#
#       - It helps ensure that all relevant information is present
#         in the dataclass, so that downstream users aren't tempted
#         to reparse the original string to get some information
#         that was omitted.
#
#       - It forces you to represent the data in-memory in the same way
#         it is recorded textually, which makes the dataclasses easier
#         to understand for someone who is familiar with the
#         textual format.  (As a tradeoff, it means you have to model
#         the syntax, even when it is inconvenient.  But maybe that means
#         the syntax is bad!)  If you don't understand the internal
#         representation, go look at the printing code to see how
#         it maps onto the surface syntax!
#
#       - It makes it easy to test the parsing code, as parsing code
#         that is inconsistent with the string code will fail early
#         and loudly.  (As a tradeoff, it makes the parsing code a bit
#         brittle (in particular, with trivial whitespace changes you
#         are likely to trigger an assert error).
#
#     In general, try to make the __str__ code as simple as possible
#     (even at the cost of more complex parsing logic.)  Additionally,
#     try to minimize redundancy in data representation.  (Precomputed
#     fields are OK though: they are defined as a simple function on
#     the canonical representation in question.)
#
#   - These dataclasses are all frozen; once constructed their
#     values never change.  This makes it easy to tell where any
#     given data came from: just look to the constructor.  As a
#     tradeoff, you can't easily "decorate" a schema with extra
#     information from a post-facto analysis.  We impose this
#     restriction to make these structures more understandable.
#
@dataclass(frozen=True)
class FunctionSchema:
    # The name of the operator this function schema describes.
    name: 'OperatorName'

    arguments: Tuple['Argument', ...]
    kwarg_only_arguments: Tuple['Argument', ...]  # but not including out args
    # Unlike in the previous codegen, we have factored out 'out' arguments
    # in the canonical representation, removing them from kwarg
    # arguments.  This choice is justified by numerous downstream
    # transformations which treat out arguments specially; additionally,
    # you can see that canonicity is not violated!
    out_arguments: Tuple['Argument', ...]  # these are also kwarg-only

    # TODO: Need to handle collisions with argument names at some point
    returns: Tuple['Return', ...]

    def schema_order_arguments(self) -> Iterator['Argument']:
        return itertools.chain(self.arguments, self.kwarg_only_arguments, self.out_arguments)

    @staticmethod
    def parse(func: str) -> 'FunctionSchema':
        # We should probably get a proper parser here
        assert ' -> ' in func, "function schema missing return type (spaces are mandatory)"
        func_decl, return_decl = [x.strip() for x in func.split(' -> ')]
        ops, args = func_decl.split('(', 1)
        assert args[-1] == ")", "Expecting closing )"
        args = args[:-1]
        name = OperatorName.parse(ops)
        arguments, kwarg_only_arguments, out_arguments = parse_arguments(args)
        returns = parse_returns(return_decl)
        r = FunctionSchema(
            name=name,
            arguments=arguments,
            kwarg_only_arguments=kwarg_only_arguments,
            out_arguments=out_arguments,
            returns=returns
        )
        assert str(r) == func, f'{str(r)} != {func}'
        return r

    def __post_init__(self) -> None:
        for arg, ret in zip(self.out_arguments, self.returns):
            assert arg.annotation == ret.annotation, \
                "Out arguments must have matching return Tensor; furthermore, " \
                "the ith-argument needs to correspond to the ith return"
        if self.out_arguments:
            assert len(self.out_arguments) == len(self.returns), \
                "Must return as many arguments as there are out arguments"
        if self.name.name.inplace:
            # TODO: fixme
            if str(self.name) not in [
                    '_amp_foreach_non_finite_check_and_unscale_',
                    '_foreach_add_.ScalarList',
                    '_foreach_sub_.ScalarList',
                    '_foreach_mul_.ScalarList',
                    '_foreach_div_.ScalarList',
                    '_foreach_add_.Scalar',
                    '_foreach_sub_.Scalar',
                    '_foreach_mul_.Scalar',
                    '_foreach_div_.Scalar',
                    '_foreach_add_.List',
                    '_foreach_sub_.List',
                    '_foreach_mul_.List',
                    '_foreach_div_.List',
                    '_foreach_exp_',
                    '_foreach_sqrt_',
<<<<<<< HEAD
                    '_foreach_addcmul_',
                    '_foreach_addcdiv_',
                    '_foreach_zero_']:
=======
                    '_foreach_addcmul_.Scalar',
                    '_foreach_addcdiv_.Scalar',
                    '_foreach_addcmul_.ScalarList',
                    '_foreach_addcdiv_.ScalarList']:
>>>>>>> 6de619e4
                assert len(self.returns) == 1

    def is_out_fn(self) -> bool:
        # Note [is_out_fn]
        #
        # out functions are the variants which take an explicit out= argument
        # to populate into.  We need to know if a schema corresponds to an
        # out function for several reasons:
        #
        #   - They codegen differently in C++ API
        #       - codegen to at::add_out rather than at::add
        #       - out argument is moved to front of C++ argument list
        #
        # out functions are DEFINED to be any function with a keyword-only
        # argument that is mutable.  In principle, this could lead to a
        # false positive if you define a function that mutates a
        # kwarg only argument, but this isn't the "true" output of this
        # function.  A more robust definition that would work in this
        # case would also look at:
        #
        #   - The output types.  Out functions take in the arguments
        #     they mutate and then return them again; this is sort
        #     of "definitionally" what makes something an out function.
        #     Historically, we DO check this for consistency.
        #   - Correspondence with pure variant.  An out function
        #     should have a signature equivalent to its pure variant,
        #     but just with extra kwargs for the output elements.  This
        #     is difficult to actually check for and historically
        #     we only do this check in tools/
        return bool(self.out_arguments)

    def kind(self) -> SchemaKind:
        """
        What kind of schema is this?  A functional schema is one
        that returns a newly allocated output; an inplace schema
        modifies the self argument inplace; an out schema writes
        the result into an explicitly provided out argument.
        """
        is_inplace = self.name.name.inplace
        is_out = bool(self.out_arguments)
        assert not (is_inplace and is_out)
        if is_inplace:
            return SchemaKind.inplace
        elif is_out:
            return SchemaKind.out
        else:
            return SchemaKind.functional

    # WARNING: This method is not currently tested in any meaningful way
    def signature(self) -> 'FunctionSchema':
        """
        Certain schemas are 'related', in that they are simply
        inplace/out/functional versions of the same function.  This method
        factors these schemas into the "core" functional signature which
        is equal across all versions.

        Here is what normalization happens to the schema to convert
        it to a signature:
        - The overload name is stripped (name is retained, since
          it expresses semantic content about what the function does)
        - Inplace is set False
        - Out arguments are stripped
        - Mutability annotations are stripped  (this is sound
          because you cannot overload on mutability annotation)

        This function is based off of get_signature in
        tools.autograd.load_derivatives
        """

        # dataclasses.replace could be used here, but it is less
        # type safe so for now I've opted to type everything out
        def strip_arg_annotation(a: Argument) -> Argument:
            return Argument(
                name=a.name,
                type=a.type,
                default=a.default,  # hmmm
                annotation=None,
            )

        def strip_ret_annotation(r: Return) -> Return:
            return Return(
                name=r.name,
                type=r.type,
                annotation=None,
            )

        return FunctionSchema(
            name=OperatorName(
                name=BaseOperatorName(
                    base=self.name.name.base,
                    inplace=False,
                    dunder_method=self.name.name.dunder_method,
                ),
                overload_name="",  # stripped
            ),
            arguments=tuple(map(strip_arg_annotation, self.arguments)),
            kwarg_only_arguments=tuple(map(strip_arg_annotation, self.kwarg_only_arguments)),
            out_arguments=(),  # stripped
            returns=tuple(map(strip_ret_annotation, self.returns)),
        )

    def __str__(self) -> str:
        all_arguments: List[str] = []
        all_arguments.extend(map(str, self.arguments))
        if self.kwarg_only_arguments or self.out_arguments:
            all_arguments.append('*')
        all_arguments.extend(map(str, self.kwarg_only_arguments))
        all_arguments.extend(map(str, self.out_arguments))
        all_arguments_str = ', '.join(all_arguments)
        if len(self.returns) == 1:
            returns = str(self.returns[0])  # omit parentheses
        else:
            returns = '(' + ', '.join(map(str, self.returns)) + ')'
        return f'{self.name}({all_arguments_str}) -> {returns}'

# Here is the rest of the data model, described more briefly.

# Simplified version for what actually shows up in built-ins.
# Look at alias_info.h for expanded syntax.  If you need the structure,
# you also need to make this structure recursive so it can be lined
# up with the type components too.  For primitives this isn't really
# necessary
@dataclass(frozen=True)
class Annotation:
    # Typically only has one element.  Not actually a set so
    # we can conveniently assume it is canonically ordered
    alias_set: Tuple[str, ...]
    is_write: bool

    @staticmethod
    def parse(ann: str) -> 'Annotation':
        m = re.match(r'^([a-z])(!?)$', ann)
        assert m is not None, f'unrecognized alias annotation {ann}'
        alias_set = (m.group(1),)
        is_write = m.group(2) == '!'
        r = Annotation(alias_set=alias_set, is_write=is_write)
        assert str(r) == ann, f'{r} != {ann}'
        return r

    def __str__(self) -> str:
        alias_set = '|'.join(self.alias_set)
        is_write = '!' if self.is_write else ''
        return f'{alias_set}{is_write}'

# The base class for the type system.  This is also loosely modeled
# off of jit_type.h, but we've simplified the hierarchy to focus
# in on the aspects of the type system that matter for code generation
# (for example, there's no SingleElementType subclass anymore).
# You never actually construct a Type; usually it's going to be one
# of the subclasses.  If Python had ADTs this would be one!
@dataclass(frozen=True)
class Type:
    @staticmethod
    def parse(t: str) -> 'Type':
        r = Type._parse(t)
        assert str(r) == t, f'{r} != {t}'
        return r

    @staticmethod
    def _parse(t: str) -> 'Type':
        m = re.match(r'^(.+)\?$', t)
        if m is not None:
            return OptionalType(Type.parse(m.group(1)))
        m = re.match(r'^(.+)\[([0-9]+)?\]$', t)
        if m is not None:
            size = int(m.group(2)) if m.group(2) is not None else None
            return ListType(elem=Type.parse(m.group(1)), size=size)
        try:
            return BaseType(BaseTy[t])
        except KeyError:
            raise RuntimeError(f"unrecognized type {t}")

    def __str__(self) -> str:
        raise NotImplementedError

    # WARNING: These concepts are not very well-defined.  For example,
    # is "int?" nullable? How about "int?[]".  They are defined
    # so we can conveniently generate legacy Declarations.yaml but
    # really we should probably just remove these at some point

    def is_tensor_like(self) -> bool:
        raise NotImplementedError

    def is_nullable(self) -> bool:
        raise NotImplementedError

    def is_list_like(self) -> Optional['ListType']:
        raise NotImplementedError

# Base types are simple, atomic types with no further structure
BaseTy = Enum('BaseTy', (
    'Generator',
    'ScalarType',
    'Tensor',
    'int',
    'Dimname',
    'float',
    'str',
    'bool',
    'Layout',
    'Device',
    'Scalar',
    'MemoryFormat',
    'QScheme',
    'Storage',
    'Stream',
    'ConstQuantizerPtr',  # TODO: rename
))

@dataclass(frozen=True)
class BaseType(Type):
    name: BaseTy

    def __str__(self) -> str:
        return f'{self.name.name}'

    def is_tensor_like(self) -> bool:
        return self.name == BaseTy.Tensor

    def is_nullable(self) -> bool:
        return False

    def is_list_like(self) -> Optional['ListType']:
        return None

# Optional types may be specified, or may also be validly given None
@dataclass(frozen=True)
class OptionalType(Type):
    elem: Type

    def __str__(self) -> str:
        return f'{self.elem}?'

    def is_tensor_like(self) -> bool:
        return self.elem.is_tensor_like()

    def is_nullable(self) -> bool:
        return True

    def is_list_like(self) -> Optional['ListType']:
        return self.elem.is_list_like()

# List types specify that we may have multiples of an element.  We
# also support explicit sizes on list types, but these have
# some nontrivial semantics!  (However, for C++ API purposes, explicit
# sizes are mostly erased from the type system.)
#
# DANGER WILL ROBINSON: C++ elaboration depends on elem type; e.g.,
# int[] elaborates differently than bool[3]!
@dataclass(frozen=True)
class ListType(Type):
    elem: Type
    size: Optional[int]

    def __str__(self) -> str:
        size = f'{self.size}' if self.size else ''
        return f'{self.elem}[{size}]'

    def is_tensor_like(self) -> bool:
        return self.elem.is_tensor_like()

    def is_nullable(self) -> bool:
        return self.elem.is_nullable()

    def is_list_like(self) -> Optional['ListType']:
        return self

@dataclass(frozen=True)
class Argument:
    # NB: I didn't put kwarg_only as a boolean field here, unlike
    # c10::Argument, so that printing works correctly

    name: str
    type: Type
    default: Optional[str]

    # The semantics of the annotation field are a little strange.
    #
    # Alias annotations parametrize Tensors (since Tensors are the only things
    # that can alias.)  This motivates why I write Tensor(a!)?  (and not, for
    # example, Tensor?(a!)), because the (a!) describes aliasing on the tensor,
    # which may be optional (i.e., the alias annotation should bind first to
    # Tensor, before the optional postfix annotation).
    #
    # However, despite being a property of Tensor, we (and c10::Argument)
    # store the annotation at the top level of the Argument, rather than
    # inside the embedded Tensor type.  In the C++ version of this
    # class, we then go through great lengths to mimic the type
    # structure in the annotation structure so we can correlate
    # annotations with types.
    #
    # Now, it turns out, in all applications in code generation, the
    # structure of annotated types is very simple.  So we just hard
    # code it here.  But if we ever do get anything more complex, this
    # model will have to change!
    annotation: Optional[Annotation]

    @staticmethod
    def parse(arg: str) -> 'Argument':
        name: str
        default: Optional[str]
        type_and_annot, name_and_default = arg.rsplit(' ', 1)
        if '=' in name_and_default:
            name, default = name_and_default.split('=')
        else:
            name = name_and_default
            default = None
        # TODO: deduplicate annotation matching with Return
        match = re.match(r'Tensor\((.+)\)(.*)', type_and_annot)
        annotation: Optional[Annotation]
        if match:
            # If you update this, make sure the __str__ still works too
            assert match.group(2) in ['', '?', '[]'], 'unrecognized alias analysis form with Tensor'
            type_s = 'Tensor' + match.group(2)
            annotation = Annotation.parse(match.group(1))
        else:
            type_s = type_and_annot
            annotation = None
        type = Type.parse(type_s)
        r = Argument(
            name=name,
            type=type,
            default=default,
            annotation=annotation,
        )
        assert str(r) == arg, f'{str(r)} != {arg}'
        return r

    @property
    def is_write(self) -> bool:
        return self.annotation is not None and self.annotation.is_write

    def __str__(self) -> str:
        type = f'{self.type}'
        if self.annotation:
            assert type in ['Tensor', 'Tensor?', 'Tensor[]']
            type = type.replace('Tensor', f'Tensor({self.annotation})')
        if self.name is None:
            return type
        else:
            mb_default = ''
            if self.default:
                mb_default = f'={self.default}'
            return f"{type} {self.name}{mb_default}"


@dataclass(frozen=True)
class Return:
    name: Optional[str]
    type: Type
    annotation: Optional[Annotation]

    @staticmethod
    def parse(arg: str) -> 'Return':
        name: Optional[str]
        if ' ' in arg:
            type_and_annot, name = arg.rsplit(' ', 1)
        else:
            type_and_annot = arg
            name = None
        match = re.match(r'Tensor\((.+)\)(.*)', type_and_annot)
        annotation: Optional[Annotation]
        if match:
            # If you update this, make sure the __str__ still works too
            assert match.group(2) in ['', '?', '[]'], 'unrecognized alias analysis form with Tensor'
            type_s = 'Tensor' + match.group(2)
            annotation = Annotation.parse(match.group(1))
        else:
            type_s = type_and_annot
            annotation = None
        type = Type.parse(type_s)
        r = Return(
            name=name,
            type=type,
            annotation=annotation,
        )
        assert str(r) == arg, f'{str(r)} != {arg}'
        return r

    @property
    def is_write(self) -> bool:
        return self.annotation is not None and self.annotation.is_write

    def __str__(self) -> str:
        type = f'{self.type}'
        if self.annotation:
            assert type in ['Tensor', 'Tensor?', 'Tensor[]']
            type = type.replace('Tensor', f'Tensor({self.annotation})')
        if self.name is None:
            return type
        else:
            return f"{type} {self.name}"


# Names that validly are __iXXX__ indicating inplace operations.
# Taken from https://www.python.org/dev/peps/pep-0203/#new-methods
# NB: PyTorch hasn't actually implemented all of these
AUGMENTED_ASSIGNMENT_NAMES = ['add', 'sub', 'mul', 'div', 'mod', 'pow', 'lshift', 'rshift', 'and', 'xor', 'or']

# A BaseOperatorName is what we think of the operator name, without
# the overload name.  Unusually, we don't represent this as just a
# string; instead, we directly represent a few important semantic
# bits of information we derive from the string: namely whether
# or not it's inplace (add_) and whether or not it's a double-underscore
# method (__add__)
@dataclass(frozen=True)
class BaseOperatorName:
    base: str
    inplace: bool
    dunder_method: bool

    @staticmethod
    def parse(op: str) -> 'BaseOperatorName':
        assert op != ''
        assert not op.endswith('_out'), \
            "_out suffix is reserved and not permitted for operator names; " \
            "did you mean to specify an out overload name instead?"
        m = re.match(r'^__([^_]+)__$', op)
        if m is not None:
            dunder_method = True
            base = m.group(1)
            if any(base == f'i{n}' for n in AUGMENTED_ASSIGNMENT_NAMES):
                inplace = True
                base = base[1:]
            else:
                inplace = False
                # temporary, this is not intrinsically true but
                # has been historically true for dunder methods
                # we support  (but, if we ever got, say, __int__, this would
                # be wrong!)
                assert base[0] != 'i'
        else:
            dunder_method = False
            base = op
            if base[-1] == '_':
                inplace = True
                base = base[:-1]
            else:
                inplace = False
        r = BaseOperatorName(base=base, inplace=inplace, dunder_method=dunder_method)
        assert str(r) == op, f'{str(r)} != {op}'
        return r

    def __str__(self) -> str:
        if self.dunder_method:
            i = 'i' if self.inplace else ''
            return f'__{i}{self.base}__'
        else:
            i = '_' if self.inplace else ''
            return f'{self.base}{i}'

# Operator name is the base operator name along with the (typically not
# user visible) overload string.
@dataclass(frozen=True)
class OperatorName:
    name: BaseOperatorName
    overload_name: str

    @staticmethod
    def parse(op_name: str) -> 'OperatorName':
        if '.' in op_name:
            name, overload_name = op_name.split('.', 1)
        else:
            name = op_name
            overload_name = ''
        r = OperatorName(
            name=BaseOperatorName.parse(name),
            overload_name=overload_name
        )
        assert str(r) == op_name, f'{str(r)} != {op_name}'
        return r

    def __str__(self) -> str:
        if self.overload_name:
            return f"{self.name}.{self.overload_name}"
        else:
            return f"{self.name}"

# Helper functions for parsing argument lists (both inputs and returns)

def parse_returns(return_decl: str) -> Tuple[Return, ...]:
    """
    Input: '()'
    Output: []
    """
    if return_decl == '()':
        return ()
    if return_decl[0] == '(' and return_decl[-1] == ')':
        return_decl = return_decl[1:-1]
    return tuple(Return.parse(arg) for arg in return_decl.split(', '))

def parse_arguments(args: str) -> Tuple[Tuple[Argument, ...], Tuple[Argument, ...], Tuple[Argument, ...]]:
    """
    Input: 'int x, int y, int z'
    Output: positional args, kwarg only args
    """
    arguments: List[Argument] = []
    kwarg_only_arguments: List[Argument] = []
    out_arguments: List[Argument] = []
    arguments_acc = arguments

    # TODO: Use a real parser here; this will get bamboozled
    # by signatures that contain things like std::array<bool, 2> (note the space)
    for arg in args.split(', '):
        if not arg:
            continue
        if arg == '*':
            assert arguments_acc is arguments, "invalid syntax: kwarg-only specifier * can only occur once"
            arguments_acc = kwarg_only_arguments
            continue
        parg = Argument.parse(arg)
        # Currently, we rely directly on the invariant that there are NO
        # kwarg-only mutating arguments.  If you want to relax this,
        # we will need a more semantic way of matching that takes
        # into account return arguments.  In that case, you will have
        # to manage out_arguments computation a level up, in
        # FunctionSchema.  See Note [is_out_fn]
        if parg.annotation is not None and parg.annotation.is_write:
            if arguments_acc is arguments:
                pass  # do nothing
            elif arguments_acc is kwarg_only_arguments:
                arguments_acc = out_arguments
        else:
            assert arguments_acc is not out_arguments
        arguments_acc.append(parg)

    return tuple(arguments), tuple(kwarg_only_arguments), tuple(out_arguments)<|MERGE_RESOLUTION|>--- conflicted
+++ resolved
@@ -375,16 +375,11 @@
                     '_foreach_div_.List',
                     '_foreach_exp_',
                     '_foreach_sqrt_',
-<<<<<<< HEAD
-                    '_foreach_addcmul_',
-                    '_foreach_addcdiv_',
-                    '_foreach_zero_']:
-=======
                     '_foreach_addcmul_.Scalar',
                     '_foreach_addcdiv_.Scalar',
                     '_foreach_addcmul_.ScalarList',
-                    '_foreach_addcdiv_.ScalarList']:
->>>>>>> 6de619e4
+                    '_foreach_addcdiv_.ScalarList',
+                    '_foreach_zero_']:
                 assert len(self.returns) == 1
 
     def is_out_fn(self) -> bool:
