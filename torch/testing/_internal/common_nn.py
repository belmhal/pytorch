--- conflicted
+++ resolved
@@ -5044,6 +5044,10 @@
             assert not kwargs
             return test_case._forward(module, inputs_and_params[:num_inputs])
 
+        # These modules don't actually take the arguments as inputs so forward check will fail for these
+        # We will be able to re-enable this when https://github.com/pytorch/pytorch/issues/49171 is done
+        check_forward = len(params) == 0
+
         # gradcheck doesn't support operators that take in dense inputs but
         # return sparse parameters. This only happens in the case of nn.Embedding
         # and nn.EmbeddingBag. Instead, we call `self.check_jacobian`, which
@@ -5053,31 +5057,17 @@
             test_input_jacobian = torch.is_floating_point(input_tuple[0])
             test_case.check_jacobian(module, input_tuple[0], test_input_jacobian)
         else:
-            test_case.assertTrue(gradcheck(fn_to_gradcheck, input_tuple + params))
+            test_case.assertTrue(gradcheck(fn_to_gradcheck, input_tuple + params), check_forward=check_forward)
 
         if self.check_gradgrad:
-            test_case.assertTrue(gradgradcheck(fn_to_gradcheck, input_tuple + params))
+            test_case.assertTrue(gradgradcheck(fn_to_gradcheck, input_tuple + params), check_forward=check_forward)
 
     def _do_test(self, test_case, module, input):
         num_threads = torch.get_num_threads()
         torch.set_num_threads(1)
         input_tuple = input if isinstance(input, tuple) else (input,)
-<<<<<<< HEAD
-        test_case.check_jacobian(module, input_tuple, self.jacobian_input)
-        if self.check_gradgrad:
-            # could probably unify check_jacobian above with this.
-            params = tuple(x for x in module.parameters())
-            num_inputs = len(input_tuple)
-            # These modules don't actually take the arguments as inputs so forward check will fail for these
-            # We will be able to re-enable this when https://github.com/pytorch/pytorch/issues/49171 is done
-            check_forward = len(params) == 0
-            _assertGradAndGradgradChecks(
-                test_case, lambda *args, **kw: test_case._forward(module, args[:num_inputs]), input_tuple + params,
-                check_forward=check_forward)
-=======
 
         self._check_gradients(test_case, module, input_tuple)
->>>>>>> 95020ae2
 
         # check if module can be printed
         module.__repr__()
