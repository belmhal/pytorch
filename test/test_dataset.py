--- conflicted
+++ resolved
@@ -7,14 +7,10 @@
 from torch.testing._internal.common_utils import (TestCase, run_tests)
 from torch.utils.data import IterableDataset, RandomSampler
 from torch.utils.data.datasets import \
-    (CollateIterableDataset, BatchIterableDataset, ListDirFilesIterableDataset,
-     LoadFilesFromDiskIterableDataset, SamplerIterableDataset)
-
-<<<<<<< HEAD
+    (CollateIterableDataset, BatchIterableDataset, SamplerIterableDataset)
+
 from torch.utils.data.datasets import (
     ListDirFilesIterableDataset, LoadFilesFromDiskIterableDataset, ReadFilesFromTarIterableDataset)
-=======
->>>>>>> 60842a01
 
 def create_temp_dir_and_files():
     # The temp dir and files within it will be released and deleted in tearDown().
@@ -64,7 +60,6 @@
             self.assertTrue(rec[0] in self.temp_files)
             self.assertTrue(rec[1].read() == open(rec[0], 'rb').read())
 
-<<<<<<< HEAD
     def test_readfilesfromtar_iterable_dataset(self):
         temp_dir = self.temp_dir.name
         temp_tarfile_pathname = os.path.join(temp_dir, "test_tar.tar")
@@ -75,14 +70,24 @@
         dataset1 = ListDirFilesIterableDataset(temp_dir, '*.tar')
         dataset2 = LoadFilesFromDiskIterableDataset(dataset1)
         dataset3 = ReadFilesFromTarIterableDataset(dataset2)
-
+        # read extracted files before reaching the end of the tarfile
         count = 0
         for rec, temp_file in zip(dataset3, self.temp_files):
             count = count + 1
             self.assertEqual(os.path.basename(rec[0]), os.path.basename(temp_file))
             self.assertEqual(rec[1].read(), open(temp_file, 'rb').read())
         self.assertEqual(count, len(self.temp_files))
-=======
+        # read extracted files after reaching the end of the tarfile
+        count = 0
+        data_refs = []
+        for rec in dataset3:
+            count = count + 1
+            data_refs.append(rec)
+        self.assertEqual(count, len(self.temp_files))
+        for i in range(0, count):
+            self.assertEqual(os.path.basename(data_refs[i][0]), os.path.basename(self.temp_files[i]))
+            self.assertEqual(data_refs[i][1].read(), open(self.temp_files[i], 'rb').read())
+
 
 class IterDatasetWithoutLen(IterableDataset):
     def __init__(self, ds):
@@ -193,7 +198,6 @@
         with self.assertRaises(AssertionError):
             sampled_ds = SamplerIterableDataset(ds_nolen)
 
->>>>>>> 60842a01
 
 if __name__ == '__main__':
     run_tests()